--- conflicted
+++ resolved
@@ -1,9 +1,5 @@
 import pytest
-<<<<<<< HEAD
-from biolink.pydanticmodel import Gene, GeneToGeneAssociation  # , Publication
-=======
 from biolink.pydanticmodel import Gene, GeneToGeneAssociation
->>>>>>> 718d045f
 
 from koza.converter.kgx_converter import KGXConverter
 

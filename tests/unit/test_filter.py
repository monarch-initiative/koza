"""
Testing for row filtering

"""
import pytest

from koza.dsl.row_filter import RowFilter
from koza.model.config.source_config import ColumnFilter, FilterCode, FilterInclusion


<<<<<<< HEAD
@pytest.mark.parametrize(
    "column, inclusion, code, value, result",
    [
        ('a', 'include', 'eq', 0.3, True),
        ('a', 'exclude', 'eq', 0.3, False),
        ('a', 'include', 'gte', 0.3, True),
        ('a', 'include', 'lte', 0.3, True),
        ('a', 'include', 'ne', 0.3, False),
        ('a', 'include', 'ne', 0.4, True),
        ('a', 'include', 'lt', 0.4, True),
        ('a', 'include', 'gt', 0.4, False),
        ('a', 'include', 'gt', 0.2, True),
        ('a', 'exclude', 'gt', 0.4, True),
        ('a', 'exclude', 'gt', 0.2, False),
        ('b', 'include', 'eq', 10, True),
        ('b', 'include', 'gte', 10, True),
        ('b', 'include', 'lte', 10, True),
        ('b', 'include', 'gt', 9, True),
        ('b', 'include', 'gt', 11, False),
        ('b', 'include', 'lt', 11, True),
        ('b', 'include', 'lt', 9, False),
        ('c', 'include', 'eq', 'llama', True),
        ('c', 'include', 'ne', 'alpaca', True),
        ('c', 'include', 'eq', 'alpaca', False),
        ('c', 'include', 'in', ['llama', 'alpaca'], True),
        ('c', 'include', 'in', ['condor', 'alpaca'], False),
    ],
)
=======
@pytest.mark.parametrize("column, inclusion, code, value, result", [
  ('a', 'include', 'eq', .3, True),
  ('a', 'exclude', 'eq', .3, False),
  ('a', 'include', 'ge', .3, True),
  ('a', 'include', 'le', .3, True),
  ('a', 'include', 'ne', .3, False),
  ('a', 'include', 'ne', .4, True),
  ('a', 'include', 'lt', .4, True),
  ('a', 'include', 'gt', .4, False),
  ('a', 'include', 'gt', .2, True),
  ('a', 'exclude', 'gt', .4, True),
  ('a', 'exclude', 'gt', .2, False),
  ('b', 'include', 'eq', 10, True),
  ('b', 'include', 'ge', 10, True),
  ('b', 'include', 'le', 10, True),
  ('b', 'include', 'gt', 9, True),
  ('b', 'include', 'gt', 11, False),
  ('b', 'include', 'lt', 11, True),
  ('b', 'include', 'lt', 9, False),
  ('c', 'include', 'eq', 'llama', True),
  ('c', 'include', 'ne', 'alpaca', True),
  ('c', 'include', 'eq', 'alpaca', False),
  ('c', 'include', 'in', ['llama', 'alpaca'], True),
  ('c', 'include', 'in', ['condor', 'alpaca'], False)
  ])
>>>>>>> 6a462768
def test_filter(column, inclusion, code, value, result):
    row = {'a': 0.3, 'b': 10, 'c': 'llama'}
    column_filter = ColumnFilter(
        column=column,
        inclusion=FilterInclusion(inclusion),
        filter_code=FilterCode(code),
        value=value,
    )

    rf = RowFilter([column_filter])

    assert rf.include_row(row) is result


@pytest.mark.parametrize(
    "column_filters, result",
    [
        (
            [
                ColumnFilter(
                    column='a',
                    inclusion=FilterInclusion('include'),
                    filter_code=FilterCode('lt'),
                    value=0.4,
                ),
                ColumnFilter(
                    column='a',
                    inclusion=FilterInclusion('include'),
                    filter_code=FilterCode('gt'),
                    value=0.1,
                ),
            ],
            True,
        ),
        (
            [
                ColumnFilter(
                    column='a',
                    inclusion=FilterInclusion('include'),
                    filter_code=FilterCode('lt'),
                    value=0.4,
                ),
                ColumnFilter(
                    column='a',
                    inclusion=FilterInclusion('exclude'),
                    filter_code=FilterCode('gt'),
                    value=0.4,
                ),
            ],
            True,
        ),
        (
            [
                ColumnFilter(
                    column='a',
                    inclusion=FilterInclusion('include'),
                    filter_code=FilterCode('in'),
                    value=[0.2, 0.3, 0.4],
                ),
                ColumnFilter(
                    column='b',
                    inclusion=FilterInclusion('exclude'),
                    filter_code=FilterCode('lt'),
                    value=9,
                ),
            ],
            True,
        ),
        (
            [
                ColumnFilter(
                    column='a',
                    inclusion=FilterInclusion('include'),
                    filter_code=FilterCode('in'),
                    value=[0.2, 0.3, 0.4],
                ),
                ColumnFilter(
                    column='b',
                    inclusion=FilterInclusion('exclude'),
                    filter_code=FilterCode('gt'),
                    value=9,
                ),
            ],
            False,
        ),
    ],
)
def test_multiple_filters(column_filters, result):
    row = {'a': 0.3, 'b': 10, 'c': 'llama'}

    rf = RowFilter(column_filters)

    assert rf.include_row(row) == result


def test_empty_filters():
    row = {'a': .3, 'b': 10, 'c': 'llama'}

    rf = RowFilter()

    assert rf.include_row(row)<|MERGE_RESOLUTION|>--- conflicted
+++ resolved
@@ -4,40 +4,10 @@
 """
 import pytest
 
+from koza.model.config.source_config import ColumnFilter, FilterInclusion, FilterCode
+
 from koza.dsl.row_filter import RowFilter
-from koza.model.config.source_config import ColumnFilter, FilterCode, FilterInclusion
 
-
-<<<<<<< HEAD
-@pytest.mark.parametrize(
-    "column, inclusion, code, value, result",
-    [
-        ('a', 'include', 'eq', 0.3, True),
-        ('a', 'exclude', 'eq', 0.3, False),
-        ('a', 'include', 'gte', 0.3, True),
-        ('a', 'include', 'lte', 0.3, True),
-        ('a', 'include', 'ne', 0.3, False),
-        ('a', 'include', 'ne', 0.4, True),
-        ('a', 'include', 'lt', 0.4, True),
-        ('a', 'include', 'gt', 0.4, False),
-        ('a', 'include', 'gt', 0.2, True),
-        ('a', 'exclude', 'gt', 0.4, True),
-        ('a', 'exclude', 'gt', 0.2, False),
-        ('b', 'include', 'eq', 10, True),
-        ('b', 'include', 'gte', 10, True),
-        ('b', 'include', 'lte', 10, True),
-        ('b', 'include', 'gt', 9, True),
-        ('b', 'include', 'gt', 11, False),
-        ('b', 'include', 'lt', 11, True),
-        ('b', 'include', 'lt', 9, False),
-        ('c', 'include', 'eq', 'llama', True),
-        ('c', 'include', 'ne', 'alpaca', True),
-        ('c', 'include', 'eq', 'alpaca', False),
-        ('c', 'include', 'in', ['llama', 'alpaca'], True),
-        ('c', 'include', 'in', ['condor', 'alpaca'], False),
-    ],
-)
-=======
 @pytest.mark.parametrize("column, inclusion, code, value, result", [
   ('a', 'include', 'eq', .3, True),
   ('a', 'exclude', 'eq', .3, False),
@@ -63,96 +33,38 @@
   ('c', 'include', 'in', ['llama', 'alpaca'], True),
   ('c', 'include', 'in', ['condor', 'alpaca'], False)
   ])
->>>>>>> 6a462768
 def test_filter(column, inclusion, code, value, result):
-    row = {'a': 0.3, 'b': 10, 'c': 'llama'}
-    column_filter = ColumnFilter(
-        column=column,
-        inclusion=FilterInclusion(inclusion),
-        filter_code=FilterCode(code),
-        value=value,
-    )
+    row = {'a': .3, 'b': 10, 'c': 'llama'}
+    column_filter = ColumnFilter(column=column,
+                                 inclusion=FilterInclusion(inclusion),
+                                 filter_code=FilterCode(code),
+                                 value=value)
 
     rf = RowFilter([column_filter])
 
     assert rf.include_row(row) is result
 
 
-@pytest.mark.parametrize(
-    "column_filters, result",
-    [
-        (
-            [
-                ColumnFilter(
-                    column='a',
-                    inclusion=FilterInclusion('include'),
-                    filter_code=FilterCode('lt'),
-                    value=0.4,
-                ),
-                ColumnFilter(
-                    column='a',
-                    inclusion=FilterInclusion('include'),
-                    filter_code=FilterCode('gt'),
-                    value=0.1,
-                ),
-            ],
-            True,
-        ),
-        (
-            [
-                ColumnFilter(
-                    column='a',
-                    inclusion=FilterInclusion('include'),
-                    filter_code=FilterCode('lt'),
-                    value=0.4,
-                ),
-                ColumnFilter(
-                    column='a',
-                    inclusion=FilterInclusion('exclude'),
-                    filter_code=FilterCode('gt'),
-                    value=0.4,
-                ),
-            ],
-            True,
-        ),
-        (
-            [
-                ColumnFilter(
-                    column='a',
-                    inclusion=FilterInclusion('include'),
-                    filter_code=FilterCode('in'),
-                    value=[0.2, 0.3, 0.4],
-                ),
-                ColumnFilter(
-                    column='b',
-                    inclusion=FilterInclusion('exclude'),
-                    filter_code=FilterCode('lt'),
-                    value=9,
-                ),
-            ],
-            True,
-        ),
-        (
-            [
-                ColumnFilter(
-                    column='a',
-                    inclusion=FilterInclusion('include'),
-                    filter_code=FilterCode('in'),
-                    value=[0.2, 0.3, 0.4],
-                ),
-                ColumnFilter(
-                    column='b',
-                    inclusion=FilterInclusion('exclude'),
-                    filter_code=FilterCode('gt'),
-                    value=9,
-                ),
-            ],
-            False,
-        ),
-    ],
-)
+@pytest.mark.parametrize("column_filters, result", [
+    ([ColumnFilter(column='a', inclusion=FilterInclusion('include'),
+                   filter_code=FilterCode('lt'), value=.4),
+      ColumnFilter(column='a', inclusion=FilterInclusion('include'),
+                   filter_code=FilterCode('gt'), value=.1)], True),
+    ([ColumnFilter(column='a', inclusion=FilterInclusion('include'),
+                   filter_code=FilterCode('lt'), value=.4),
+      ColumnFilter(column='a', inclusion=FilterInclusion('exclude'),
+                   filter_code=FilterCode('gt'), value=.4)], True),
+    ([ColumnFilter(column='a', inclusion=FilterInclusion('include'),
+                   filter_code=FilterCode('in'), value=[.2, .3, .4]),
+      ColumnFilter(column='b', inclusion=FilterInclusion('exclude'),
+                   filter_code=FilterCode('lt'), value=9)], True),
+    ([ColumnFilter(column='a', inclusion=FilterInclusion('include'),
+                   filter_code=FilterCode('in'), value=[.2, .3, .4]),
+      ColumnFilter(column='b', inclusion=FilterInclusion('exclude'),
+                   filter_code=FilterCode('gt'), value=9)], False),
+])
 def test_multiple_filters(column_filters, result):
-    row = {'a': 0.3, 'b': 10, 'c': 'llama'}
+    row = {'a': .3, 'b': 10, 'c': 'llama'}
 
     rf = RowFilter(column_filters)
 

--- conflicted
+++ resolved
@@ -31,29 +31,15 @@
           version: ${{ env.UV_VERSION }}
           python-version: ${{ matrix.python-version }}
 
-<<<<<<< HEAD
       - name: Verify lockfile is up-to-date
         run: |
           uv lock --check
-=======
+
       #----------------------------------------------
-      #          install & configure poetry
+      #    install your root project, if required
       #----------------------------------------------
-      - name: Install uv
-        uses: astral-sh/setup-uv@v5
->>>>>>> 95cc58be
-
       - name: Install library
-<<<<<<< HEAD
-        run: |
-          uv sync --extra dev
-=======
         run: make install
->>>>>>> 95cc58be
 
       - name: Run tests
-<<<<<<< HEAD
-        run: uv run pytest
-=======
-        run: make test
->>>>>>> 95cc58be
+        run: make test
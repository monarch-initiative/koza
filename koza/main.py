--- conflicted
+++ resolved
@@ -25,12 +25,8 @@
     format: FormatType = FormatType.csv,
     delimiter: str = ',',
     header_delimiter: str = None,
-<<<<<<< HEAD
-    filter: str = None,
     curie_file: str = None,
-=======
     filters: List[ColumnFilter] = None,
->>>>>>> 09250aaa
     compression: CompressionType = None,
     output: str = None,
     output_format: SerializationEnum = SerializationEnum.tsv,
@@ -62,21 +58,7 @@
     # If a user passes in \s for a space delimited csv file
     if delimiter == '\\s':
         delimiter = ' '
-<<<<<<< HEAD
-    run_single_resource(
-        file,
-        format,
-        delimiter,
-        header_delimiter,
-        output,
-        output_format,
-        filter,
-        compression,
-        curie_map,
-    )
-=======
     run_single_resource(file, format, delimiter, header_delimiter, output, filters, compression)
->>>>>>> 09250aaa
 
 
 @app.command()

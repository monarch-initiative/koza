--- conflicted
+++ resolved
@@ -5,11 +5,7 @@
 """
 
 from csv import DictWriter
-<<<<<<< HEAD
-from typing import IO, Dict
-=======
-from typing import IO, List
->>>>>>> 09250aaa
+from typing import IO, List, Dict
 
 from .curie_util import get_curie_map
 from .io.reader.csv_reader import CSVReader
@@ -17,7 +13,8 @@
 from .io.reader.jsonl_reader import JSONLReader
 from .io.utils import get_resource_name, open_resource
 from .model.config.koza_config import SerializationEnum
-<<<<<<< HEAD
+from .model.config.source_config import CompressionType, FormatType, ColumnFilter
+
 from .model.config.source_config import CompressionType, FormatType
 from .model.koza import KozaApp
 
@@ -31,9 +28,6 @@
 
 def get_koza_app() -> KozaApp:
     pass
-=======
-from .model.config.source_config import CompressionType, FormatType, ColumnFilter
->>>>>>> 09250aaa
 
 
 # def register_source(): pass

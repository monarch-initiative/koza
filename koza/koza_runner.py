--- conflicted
+++ resolved
@@ -7,12 +7,9 @@
 from csv import DictWriter
 from typing import IO, Dict, List
 
-<<<<<<< HEAD
 from .curie_util import get_curie_map
-=======
 from koza.dsl.row_filter import RowFilter
 
->>>>>>> 6a462768
 from .io.reader.csv_reader import CSVReader
 from .io.reader.json_reader import JSONReader
 from .io.reader.jsonl_reader import JSONLReader

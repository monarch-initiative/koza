--- conflicted
+++ resolved
@@ -6,15 +6,9 @@
 from pathlib import Path
 from typing import Dict, List, Union
 
-<<<<<<< HEAD
-from pydantic.dataclasses import dataclass
-from pydantic import StrictStr, StrictInt, StrictFloat
-=======
-from glom import Path as GlomPath
 from pydantic import StrictFloat, StrictInt, StrictStr
 from pydantic.dataclasses import dataclass
 from pydantic.tools import parse_obj_as
->>>>>>> 09250aaa
 
 
 class MapErrorEnum(str, Enum):
@@ -80,17 +74,11 @@
 
 
 @dataclass(frozen=True)
-<<<<<<< HEAD
-class Filter:
-    filter: FilterCode
-    value: Union[StrictStr, StrictInt, StrictFloat]
-=======
 class ColumnFilter:
     column: str
     inclusion: FilterInclusion
     filter_code: FilterCode
     value: Union[StrictInt, StrictFloat, StrictStr, List[Union[StrictInt, StrictFloat, StrictStr]]]
->>>>>>> 09250aaa
 
 
 @dataclass(frozen=True)
@@ -141,14 +129,8 @@
     skip_lines: int = 0
     skip_blank_lines: bool = True
     compression: CompressionType = None
-<<<<<<< HEAD
-    filter_in: List[Dict[str, Filter]] = field(default_factory=list)
-    filter_out: List[Dict[str, Filter]] = field(default_factory=list)
+    filters: List[ColumnFilter] = None
     json_path: List[Union[StrictStr, StrictInt]] = None
-=======
-    filters: List[ColumnFilter] = None
-    glom_path: List[Any] = None
->>>>>>> 09250aaa
 
     def __post_init__(self):
         files_as_paths: List[Path] = []

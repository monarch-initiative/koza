import importlib
<<<<<<< HEAD
import json
=======
import logging
>>>>>>> d85ff944
from pathlib import Path
from typing import Dict, Iterable

import yaml
<<<<<<< HEAD
from pydantic.json import pydantic_encoder

from koza.model.config.source_config import SourceFileConfig
=======

from koza.io.writer.kgx_writer import KGXWriter
from koza.io.writer.writer import KozaWriter
from koza.map_loader import load_map
from koza.model.biolink import Entity
from koza.model.config.source_config import MapFileConfig, OutputFormat, PrimaryFileConfig
>>>>>>> d85ff944
from koza.model.source import Source, SourceFile
from koza.validator.exceptions import MapItemException

LOG = logging.getLogger(__name__)


class KozaApp:
    """
    Class that holds all configuration information for Koza

    Note that this is intended to be a singleton
    that is instantiated in biolink_runner and that
    object either imported in other modules, or
    passed in via a function

    Note that this borders on some anti-patterns
    - singleton as global
    - god object

    So this particular code should be re-evaluated post prototype

    Hoping that making all attributes read-only offsets some downsides
    of this approach (multi threading would be fine)
    """

    def __init__(
        self,
        source: Source,
        output_dir: str = './output',
        output_format: OutputFormat = OutputFormat('jsonl'),
    ):
        self.source = source
        self.output_dir = output_dir
        self.output_format = output_format
        self.file_registry: Dict[str, SourceFile] = {}
        self.map_registry: Dict[str, SourceFile] = {}
        self.writer_registry: Dict[str, KozaWriter] = {}
        self.map_cache: Dict[str, Dict] = {}
        self.writer: KozaWriter = KGXWriter(self.output_dir, self.output_format, self.source.name)

        logging.getLogger(__name__)

        for src_file in source.source_files:

            with open(src_file, 'r') as source_file_fh:
                source_file_config = PrimaryFileConfig(**yaml.safe_load(source_file_fh))

            if not source_file_config.transform_code:
                # look for it alongside the source conf as a .py file
                source_file_config.transform_code = (
                    str(Path(src_file).parent / Path(src_file).stem) + '.py'
                )

            # todo: make sure the same map isn't loaded more than once?
            if source_file_config.depends_on is not None:
                for map_file in source_file_config.depends_on:
                    with open(map_file, 'r') as map_file_fh:
                        map_file_config = MapFileConfig(**yaml.safe_load(map_file_fh))

                    # todo: look for a map file py alongside the config to run instead
                    self.map_cache[map_file_config.name] = load_map(map_file_config)

            self.file_registry[source_file_config.name] = SourceFile(source_file_config)
            self.writer_registry[source_file_config.name] = KGXWriter(
                self.output_dir, self.output_format, self.source.name
            )

    def get_map(self, map_name: str):
        pass

    def process_sources(self):
        """
        :return:
        """
        import sys

        for source_file in self.file_registry.values():
            parent_path = Path(source_file.config.transform_code).parent
            transform_code = Path(source_file.config.transform_code).stem
            sys.path.append(str(parent_path))
            is_first = True
            transform_module = None
            if source_file.config.transform_mode == 'flat':
                while True:
                    try:
                        if is_first:
                            transform_module = importlib.import_module(transform_code)
                            is_first = False
                        else:
                            importlib.reload(transform_module)
                    except MapItemException as mie:
                        LOG.warning(f"{str(mie)} not found in map")
                    except StopIteration:
                        break
            elif source_file.config.transform_mode == 'loop':
                importlib.import_module(transform_code)
            else:
                raise NotImplementedError

            # close the writer when the source is done processing
            self.writer_registry[source_file.config.name].finalize()

    def write(self, source_name, entities: Iterable[Entity]):
        self.writer_registry[source_name].write(entities)<|MERGE_RESOLUTION|>--- conflicted
+++ resolved
@@ -1,25 +1,15 @@
 import importlib
-<<<<<<< HEAD
-import json
-=======
 import logging
->>>>>>> d85ff944
 from pathlib import Path
 from typing import Dict, Iterable
 
 import yaml
-<<<<<<< HEAD
-from pydantic.json import pydantic_encoder
-
-from koza.model.config.source_config import SourceFileConfig
-=======
 
 from koza.io.writer.kgx_writer import KGXWriter
 from koza.io.writer.writer import KozaWriter
 from koza.map_loader import load_map
 from koza.model.biolink import Entity
 from koza.model.config.source_config import MapFileConfig, OutputFormat, PrimaryFileConfig
->>>>>>> d85ff944
 from koza.model.source import Source, SourceFile
 from koza.validator.exceptions import MapItemException
 

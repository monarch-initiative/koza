import importlib
import logging
import sys
from pathlib import Path
from typing import Dict, Union

import yaml

# For validation
from linkml_validator.validator import Validator
from pydantic.error_wrappers import ValidationError

from koza.converter.kgx_converter import KGXConverter
from koza.exceptions import MapItemException, NextRowException
from koza.io.writer.jsonl_writer import JSONLWriter
from koza.io.writer.tsv_writer import TSVWriter
from koza.io.writer.writer import KozaWriter
from koza.io.yaml_loader import UniqueIncludeLoader
from koza.model.config.source_config import MapFileConfig, OutputFormat
from koza.model.curie_cleaner import CurieCleaner
from koza.model.map_dict import MapDict
from koza.model.source import Source
from koza.model.translation_table import TranslationTable

<<<<<<< HEAD
# For validation
from linkml_validator.validator import Validator
from koza.converter.kgx_converter import KGXConverter
import json

logger = logging.getLogger(__name__)
=======
LOG = logging.getLogger(__name__)
>>>>>>> 3378b4e1


class KozaApp:
    """
    Core koza class that stores the configuration
    and performs source transforms
    """

    def __init__(
        self,
        source: Source,
        translation_table: TranslationTable = None,
        output_dir: str = './output',
        output_format: OutputFormat = OutputFormat('jsonl'),
        schema: str = None,
    ):
        self.source = source
        self.translation_table = translation_table
        self.output_dir = output_dir
        self.output_format = output_format
        self._map_registry: Dict[str, Source] = {}
        self._map_cache: Dict[str, Dict] = {}
        self.curie_cleaner: CurieCleaner = CurieCleaner()
        self.writer: KozaWriter = self._get_writer(
            source.config.name, source.config.node_properties, source.config.edge_properties
        )
<<<<<<< HEAD
        
=======
        logging.getLogger(__name__)

>>>>>>> 3378b4e1
        if schema:
            self.validator = Validator(schema=schema)
            self.converter = KGXConverter()

        if source.config.depends_on is not None:
            for map_file in source.config.depends_on:
                with open(map_file, 'r') as map_file_fh:
                    map_file_config = MapFileConfig(
                        **yaml.load(map_file_fh, Loader=UniqueIncludeLoader)
                    )
                    map_file_config.transform_code = (
                        str(Path(map_file).parent / Path(map_file).stem) + '.py'
                    )
                self._map_registry[map_file_config.name] = Source(map_file_config)

        self.writer = self._get_writer(
            source.config.name, source.config.node_properties, source.config.edge_properties
        )

    def get_map(self, map_name: str):
        return self._map_cache[map_name]

    def get_row(self, ingest_name: str = None) -> Dict:
        if ingest_name and ingest_name == self.source.config.name:
            return next(self.source)
        elif ingest_name in self._map_registry:
            return next(self._map_registry[ingest_name])
        elif ingest_name:
            raise KeyError(f"{ingest_name} is not the name of the source file or a mapping file")
        else:
            return next(self.source)

    def process_sources(self):
        """
        Transform an entire file using ingest logic in a functionless python file
        where the path to this file is stored in source.transform_code
        or inferred by taking the name and path of the config file and looking for
        a .py file along side it (see constructor)

        Intended for decoupling ingest logic into a configuration like file

        """
        import sys

        parent_path = Path(self.source.config.transform_code).parent
        transform_code = Path(self.source.config.transform_code).stem
        sys.path.append(str(parent_path))
        is_first = True
        transform_module = None

        if self.source.config.transform_mode == 'flat':
            while True:
                try:
                    if is_first:
                        transform_module = importlib.import_module(transform_code)
                        is_first = False
                    else:
                        importlib.reload(transform_module)
                except MapItemException as mie:
                    logger.warning(f"{str(mie)} not found in map")
                except NextRowException:
                    continue
                except ValidationError as ve:
                    logger.error(f"Validation error while processing: {self.source.last_row}")
                    raise ve
                except StopIteration:
                    break
        elif self.source.config.transform_mode == 'loop':
            if transform_code not in sys.modules.keys():
                importlib.import_module(transform_code)
            else:
                importlib.reload(importlib.import_module(transform_code))
        else:
            raise NotImplementedError

        # close the writer when the source is done processing
        self.writer.finalize()

        # remove directory from sys.path to prevent name clashes
        sys.path.remove(str(parent_path))

    def process_maps(self):
        """
        Initializes self._map_cache
        :return:
        """
        for map_file in self._map_registry.values():
            if map_file.config.name not in self._map_cache:
                self._load_map(map_file.config)

    @staticmethod
    def next_row():
        """
        Breaks out of the facade file and iterates to the next row
        in the file

        Effectively a continue statement
        https://docs.python.org/3/reference/simple_stmts.html#continue
        :return:
        """
        raise NextRowException

    def write(self, *entities):

        # If a schema/validator is defined, validate before writing
        if hasattr(self, 'validator'):

            (nodes, edges) = self.converter.convert(entities)

            if self.output_format == OutputFormat.tsv:
                if nodes:
                    for node in nodes:
                        self.validator.validate(obj=node, target_class="NamedThing", strict=True)

                if edges:
                    for edge in edges:
                        self.validator.validate(obj=edge, target_class="Association", strict=True)

            elif self.output_format == OutputFormat.jsonl:
                if nodes:
                    for node in nodes:
                        # node = json.dumps(n, ensure_ascii=False)
                        self.validator.validate(obj=node, target_class="NamedThing", strict=True)

                if edges:
                    for edge in edges:
                        # edge = json.dumps(e, ensure_ascii=False)
                        self.validator.validate(obj=edge, target_class="Association", strict=True)

        self.writer.write(entities)

    def _get_writer(self, name, node_properties, edge_properties) -> Union[TSVWriter, JSONLWriter]:
        if self.output_format == OutputFormat.tsv:
            return TSVWriter(self.output_dir, name, node_properties, edge_properties)

        elif self.output_format == OutputFormat.jsonl:
            return JSONLWriter(self.output_dir, name, node_properties, edge_properties)

    def _load_map(self, map_file_config: MapFileConfig):
        map_file = Source(map_file_config)

        map = MapDict()

        self._map_cache[map_file_config.name] = map

        transform_code_pth = Path(map_file_config.transform_code)

        if transform_code_pth.exists():
            parent_path = transform_code_pth.parent
            transform_code = transform_code_pth.stem
            sys.path.append(str(parent_path))
            is_first = True
            transform_module = None

            while True:
                try:
                    if is_first:
                        transform_module = importlib.import_module(transform_code)
                        is_first = False
                    else:
                        importlib.reload(transform_module)
                except StopIteration:
                    break
        else:
            key_column = map_file_config.key
            value_columns = map_file_config.values
            for row in map_file:
                map[row[key_column]] = {
                    key: value for key, value in row.items() if key in value_columns
                }

    @staticmethod
    def _map_sniffer(depends_on: str):
        """
        TODO a utility function to determine if a depends_on string
        is a path to a map config file, a yaml file that should be
        interpreted as a dictionary, or a json file that should be
        interpreted as a dictionary

        See https://github.com/monarch-initiative/koza/issues/39

        :param depends_on:
        :return:
        """<|MERGE_RESOLUTION|>--- conflicted
+++ resolved
@@ -22,16 +22,12 @@
 from koza.model.source import Source
 from koza.model.translation_table import TranslationTable
 
-<<<<<<< HEAD
 # For validation
 from linkml_validator.validator import Validator
 from koza.converter.kgx_converter import KGXConverter
 import json
 
 logger = logging.getLogger(__name__)
-=======
-LOG = logging.getLogger(__name__)
->>>>>>> 3378b4e1
 
 
 class KozaApp:
@@ -58,17 +54,7 @@
         self.writer: KozaWriter = self._get_writer(
             source.config.name, source.config.node_properties, source.config.edge_properties
         )
-<<<<<<< HEAD
-        
-=======
-        logging.getLogger(__name__)
-
->>>>>>> 3378b4e1
         if schema:
-            self.validator = Validator(schema=schema)
-            self.converter = KGXConverter()
-
-        if source.config.depends_on is not None:
             for map_file in source.config.depends_on:
                 with open(map_file, 'r') as map_file_fh:
                     map_file_config = MapFileConfig(

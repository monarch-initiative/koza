--- conflicted
+++ resolved
@@ -22,10 +22,6 @@
         self.written_node_ids = set()
 
         os.makedirs(output_dir, exist_ok=True)
-<<<<<<< HEAD
-        self.nodeFH = open(f"{output_dir}/{source_name}_nodes.jsonl", "w")
-        self.edgeFH = open(f"{output_dir}/{source_name}_edges.jsonl", "w")
-=======
 
     def _ensure_node_file_handle(self):
         """Create node file handle if it doesn't exist"""
@@ -36,13 +32,11 @@
         """Create edge file handle if it doesn't exist"""
         if not hasattr(self, "edgeFH"):
             self.edgeFH = open(f"{self.output_dir}/{self.source_name}_edges.jsonl", "w")
->>>>>>> 341e4ec4
 
     def write(self, entities: Iterable):
         (nodes, edges) = self.converter.split_entities(entities)
 
         if nodes:
-<<<<<<< HEAD
             self.write_nodes(nodes)
 
         if edges:
@@ -50,6 +44,7 @@
 
     def write_nodes(self, nodes: Iterable):
         if nodes:
+            self._ensure_node_file_handle()
             for node in nodes:
                 # if we already wrote a node with this id, skip it
                 node_id = node.id
@@ -64,18 +59,9 @@
 
     def write_edges(self, edges: Iterable, preconverted: bool = False):
         if edges:
+            self._ensure_edge_file_handle()
             for edge in edges:
                 edge = self.converter.convert_association(edge, exclude_unset=True)
-=======
-            self._ensure_node_file_handle()
-            for n in nodes:
-                node = json.dumps(n, ensure_ascii=False)
-                self.nodeFH.write(node + "\n")
-
-        if edges:
-            self._ensure_edge_file_handle()
-            for e in edges:
->>>>>>> 341e4ec4
                 if self.sssom_config:
                     edge = self.sssom_config.apply_mapping(edge)
                 edge_str = json.dumps(edge, ensure_ascii=False)
